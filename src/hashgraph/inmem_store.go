package hashgraph

import (
	"strconv"

	cm "github.com/mosaicnetworks/babble/src/common"
	"github.com/mosaicnetworks/babble/src/peers"
)

type InmemStore struct {
	cacheSize              int
<<<<<<< HEAD
	eventCache             *cm.LRU
	roundCreatedCache      *cm.LRU
	blockCache             *cm.LRU
	frameCache             *cm.LRU
	consensusCache         *cm.RollingIndex
=======
	eventCache             *cm.LRU          //hash => Event
	roundCache             *cm.LRU          //round number => Round
	blockCache             *cm.LRU          //index => Block
	frameCache             *cm.LRU          //round received => Frame
	consensusCache         *cm.RollingIndex //consensus index => hash
>>>>>>> ea3fcb4e
	totConsensusEvents     int
	peerSetCache           *PeerSetCache //start round => PeerSet
	repertoireByPubKey     map[string]*peers.Peer
	repertoireByID         map[int]*peers.Peer
	participantEventsCache *ParticipantEventsCache //pubkey => Events
	rootsByParticipant     map[string]*Root        //[participant] => Root
	rootsBySelfParent      map[string]*Root        //[Root.SelfParent.Hash] => Root
	lastRound              int
	lastConsensusEvents    map[string]string //[participant] => hex() of last consensus event
	lastBlock              int
}

func NewInmemStore(peerSet *peers.PeerSet, cacheSize int) *InmemStore {
	store := &InmemStore{
		cacheSize:              cacheSize,
		eventCache:             cm.NewLRU(cacheSize, nil),
		roundCreatedCache:      cm.NewLRU(cacheSize, nil),
		blockCache:             cm.NewLRU(cacheSize, nil),
		frameCache:             cm.NewLRU(cacheSize, nil),
		consensusCache:         cm.NewRollingIndex("ConsensusCache", cacheSize),
		peerSetCache:           NewPeerSetCache(),
		repertoireByPubKey:     make(map[string]*peers.Peer),
		repertoireByID:         make(map[int]*peers.Peer),
		participantEventsCache: NewParticipantEventsCache(cacheSize, peerSet),
		rootsByParticipant:     make(map[string]*Root),
		rootsBySelfParent:      make(map[string]*Root),
		lastRound:              -1,
		lastBlock:              -1,
		lastConsensusEvents:    map[string]string{},
	}

	store.SetPeerSet(0, peerSet)

	return store
}

func NewInmemStoreFromFrame(frame *Frame, cacheSize int) (*InmemStore, error) {
	store := &InmemStore{
		cacheSize: cacheSize,
	}

	if err := store.Reset(frame); err != nil {
		return nil, err
	}

	return store, nil
}

func (s *InmemStore) CacheSize() int {
	return s.cacheSize
}

func (s *InmemStore) GetPeerSet(round int) (*peers.PeerSet, error) {
	return s.peerSetCache.Get(round)
}

func (s *InmemStore) GetLastPeerSet() (*peers.PeerSet, error) {
	return s.peerSetCache.GetLast()
}

func (s *InmemStore) SetPeerSet(round int, peerSet *peers.PeerSet) error {
	//Update PeerSetCache
	err := s.peerSetCache.Set(round, peerSet)
	if err != nil {
		return err
	}

	//Extend PartipantEventsCache and Roots with new peers
	for id, p := range peerSet.ByID {
		if _, ok := s.participantEventsCache.participants.ByID[id]; !ok {
			if err := s.participantEventsCache.AddPeer(p); err != nil {
				return err
			}
		}

		if _, ok := s.rootsByParticipant[p.PubKeyHex]; !ok {
			root := NewBaseRoot(p.ID)
			s.rootsByParticipant[p.PubKeyHex] = root
			s.rootsBySelfParent[root.SelfParent.Hash] = root
		}

		s.repertoireByPubKey[p.PubKeyHex] = p
		s.repertoireByID[p.ID] = p
	}

	return nil
}

func (s *InmemStore) RepertoireByPubKey() map[string]*peers.Peer {
	return s.repertoireByPubKey
}

func (s *InmemStore) RepertoireByID() map[int]*peers.Peer {
	return s.repertoireByID
}

func (s *InmemStore) RootsBySelfParent() map[string]*Root {
	return s.rootsBySelfParent
}

func (s *InmemStore) GetEvent(key string) (*Event, error) {
	res, ok := s.eventCache.Get(key)
	if !ok {
		return nil, cm.NewStoreErr("EventCache", cm.KeyNotFound, key)
	}

	return res.(*Event), nil
}

func (s *InmemStore) SetEvent(event *Event) error {
	key := event.Hex()
	_, err := s.GetEvent(key)
	if err != nil && !cm.Is(err, cm.KeyNotFound) {
		return err
	}
	if cm.Is(err, cm.KeyNotFound) {
		if err := s.participantEventsCache.Set(event.Creator(), key, event.Index()); err != nil {
			return err
		}
	}
	s.eventCache.Add(key, event)
	return nil
}

func (s *InmemStore) ParticipantEvents(participant string, skip int) ([]string, error) {
	return s.participantEventsCache.Get(participant, skip)
}

func (s *InmemStore) ParticipantEvent(participant string, index int) (string, error) {
	ev, err := s.participantEventsCache.GetItem(participant, index)
	if err != nil {
		root, ok := s.rootsByParticipant[participant]
		if !ok {
			return "", cm.NewStoreErr("InmemStore.Roots", cm.NoRoot, participant)
		}
		if root.SelfParent.Index == index {
			ev = root.SelfParent.Hash
			err = nil
		}
	}
	return ev, err
}

func (s *InmemStore) LastEventFrom(participant string) (last string, isRoot bool, err error) {
	//try to get the last event from this participant
	last, err = s.participantEventsCache.GetLast(participant)

	//if there is none, grab the root
	if err != nil && cm.Is(err, cm.Empty) {
		root, ok := s.rootsByParticipant[participant]
		if ok {
			last = root.SelfParent.Hash
			isRoot = true
			err = nil
		} else {
			err = cm.NewStoreErr("InmemStore.Roots", cm.NoRoot, participant)
		}
	}
	return
}

func (s *InmemStore) LastConsensusEventFrom(participant string) (last string, isRoot bool, err error) {
	//try to get the last consensus event from this participant
	last, ok := s.lastConsensusEvents[participant]
	//if there is none, grab the root
	if !ok {
		root, ok := s.rootsByParticipant[participant]
		if ok {
			last = root.SelfParent.Hash
			isRoot = true
		} else {
			err = cm.NewStoreErr("InmemStore.Roots", cm.NoRoot, participant)
		}
	}
	return
}

func (s *InmemStore) KnownEvents() map[int]int {
	known := s.participantEventsCache.Known()
	lastPeerSet, _ := s.GetLastPeerSet()
	if lastPeerSet != nil {
		for p, pid := range lastPeerSet.ByPubKey {
			if known[pid.ID] == -1 {
				root, ok := s.rootsByParticipant[p]
				if ok {
					known[pid.ID] = root.SelfParent.Index
				}
			}
		}
	}
	return known
}

func (s *InmemStore) ConsensusEvents() []string {
	lastWindow, _ := s.consensusCache.GetLastWindow()
	res := make([]string, len(lastWindow))
	for i, item := range lastWindow {
		res[i] = item.(string)
	}
	return res
}

func (s *InmemStore) ConsensusEventsCount() int {
	return s.totConsensusEvents
}

func (s *InmemStore) AddConsensusEvent(event *Event) error {
	s.consensusCache.Set(event.Hex(), s.totConsensusEvents)
	s.totConsensusEvents++
	s.lastConsensusEvents[event.Creator()] = event.Hex()
	return nil
}

func (s *InmemStore) GetRoundCreated(r int) (*RoundCreated, error) {
	res, ok := s.roundCreatedCache.Get(r)
	if !ok {
		return nil, cm.NewStoreErr("RoundCreatedCache", cm.KeyNotFound, strconv.Itoa(r))
	}
	return res.(*RoundCreated), nil
}

func (s *InmemStore) SetRoundCreated(r int, round *RoundCreated) error {
	s.roundCreatedCache.Add(r, round)
	if r > s.lastRound {
		s.lastRound = r
	}
	return nil
}

func (s *InmemStore) GetRoundReceived(r int) (*RoundReceived, error) {
	res, ok := s.roundReceivedCache.Get(r)
	if !ok {
		return nil, cm.NewStoreErr("RoundReceivedCache", cm.KeyNotFound, strconv.Itoa(r))
	}
	return res.(*RoundReceived), nil
}

func (s *InmemStore) SetRoundReceived(r int, round *RoundReceived) error {
	s.roundReceivedCache.Add(r, round)
	if r > s.lastRound {
		s.lastRound = r
	}
	return nil
}

func (s *InmemStore) LastRound() int {
	return s.lastRound
}

func (s *InmemStore) RoundWitnesses(r int) []string {
	round, err := s.GetRound(r)
	if err != nil {
		return []string{}
	}
	return round.Witnesses()
}

func (s *InmemStore) RoundEvents(r int) int {
	round, err := s.GetRound(r)
	if err != nil {
		return 0
	}
	return len(round.CreatedEvents)
}

func (s *InmemStore) GetRoot(participant string) (*Root, error) {
	res, ok := s.rootsByParticipant[participant]
	if !ok {
		return nil, cm.NewStoreErr("RootCache", cm.KeyNotFound, participant)
	}
	return res, nil
}

func (s *InmemStore) GetBlock(index int) (*Block, error) {
	res, ok := s.blockCache.Get(index)
	if !ok {
		return nil, cm.NewStoreErr("BlockCache", cm.KeyNotFound, strconv.Itoa(index))
	}
	return res.(*Block), nil
}

func (s *InmemStore) SetBlock(block *Block) error {
	index := block.Index()
	_, err := s.GetBlock(index)
	if err != nil && !cm.Is(err, cm.KeyNotFound) {
		return err
	}
	s.blockCache.Add(index, block)
	if index > s.lastBlock {
		s.lastBlock = index
	}
	return nil
}

func (s *InmemStore) LastBlockIndex() int {
	return s.lastBlock
}

func (s *InmemStore) GetFrame(index int) (*Frame, error) {
	res, ok := s.frameCache.Get(index)
	if !ok {
		return nil, cm.NewStoreErr("FrameCache", cm.KeyNotFound, strconv.Itoa(index))
	}
	return res.(*Frame), nil
}

func (s *InmemStore) SetFrame(frame *Frame) error {
	index := frame.Round
	_, err := s.GetFrame(index)
	if err != nil && !cm.Is(err, cm.KeyNotFound) {
		return err
	}
	s.frameCache.Add(index, frame)
	return nil
}

func (s *InmemStore) Reset(frame *Frame) error {
	//Reset Root caches
	s.rootsByParticipant = frame.Roots
	rootsBySelfParent := make(map[string]*Root, len(frame.Roots))
	for _, r := range s.rootsByParticipant {
		rootsBySelfParent[r.SelfParent.Hash] = r
	}
	s.rootsBySelfParent = rootsBySelfParent

	//Reset Peer caches
	peerSet := peers.NewPeerSet(frame.Peers)
	s.peerSetCache.Set(frame.Round, peerSet)
	s.participantEventsCache = NewParticipantEventsCache(s.cacheSize, peerSet)

	//Reset Events and Rounds caches
	s.eventCache = cm.NewLRU(s.cacheSize, nil)
	s.roundCreatedCache = cm.NewLRU(s.cacheSize, nil)
	s.frameCache = cm.NewLRU(s.cacheSize, nil)
	s.consensusCache = cm.NewRollingIndex("ConsensusCache", s.cacheSize)

	s.lastRound = -1
	s.lastBlock = -1

	//Set Frame
	return s.SetFrame(frame)
}

func (s *InmemStore) Close() error {
	return nil
}

func (s *InmemStore) NeedBoostrap() bool {
	return false
}

func (s *InmemStore) StorePath() string {
	return ""
}<|MERGE_RESOLUTION|>--- conflicted
+++ resolved
@@ -9,19 +9,12 @@
 
 type InmemStore struct {
 	cacheSize              int
-<<<<<<< HEAD
-	eventCache             *cm.LRU
-	roundCreatedCache      *cm.LRU
-	blockCache             *cm.LRU
-	frameCache             *cm.LRU
-	consensusCache         *cm.RollingIndex
-=======
 	eventCache             *cm.LRU          //hash => Event
-	roundCache             *cm.LRU          //round number => Round
+	roundCreatedCache      *cm.LRU          //round number => RoundCreated
+	roundReceivedCache     *cm.LRU          //round received number => RoundReceived
 	blockCache             *cm.LRU          //index => Block
 	frameCache             *cm.LRU          //round received => Frame
 	consensusCache         *cm.RollingIndex //consensus index => hash
->>>>>>> ea3fcb4e
 	totConsensusEvents     int
 	peerSetCache           *PeerSetCache //start round => PeerSet
 	repertoireByPubKey     map[string]*peers.Peer
@@ -39,6 +32,7 @@
 		cacheSize:              cacheSize,
 		eventCache:             cm.NewLRU(cacheSize, nil),
 		roundCreatedCache:      cm.NewLRU(cacheSize, nil),
+		roundReceivedCache:     cm.NewLRU(cacheSize, nil),
 		blockCache:             cm.NewLRU(cacheSize, nil),
 		frameCache:             cm.NewLRU(cacheSize, nil),
 		consensusCache:         cm.NewRollingIndex("ConsensusCache", cacheSize),
@@ -272,7 +266,7 @@
 }
 
 func (s *InmemStore) RoundWitnesses(r int) []string {
-	round, err := s.GetRound(r)
+	round, err := s.GetRoundCreated(r)
 	if err != nil {
 		return []string{}
 	}
@@ -280,11 +274,11 @@
 }
 
 func (s *InmemStore) RoundEvents(r int) int {
-	round, err := s.GetRound(r)
+	round, err := s.GetRoundCreated(r)
 	if err != nil {
 		return 0
 	}
-	return len(round.CreatedEvents)
+	return len(round.Events)
 }
 
 func (s *InmemStore) GetRoot(participant string) (*Root, error) {
@@ -355,6 +349,7 @@
 	//Reset Events and Rounds caches
 	s.eventCache = cm.NewLRU(s.cacheSize, nil)
 	s.roundCreatedCache = cm.NewLRU(s.cacheSize, nil)
+	s.roundReceivedCache = cm.NewLRU(s.cacheSize, nil)
 	s.frameCache = cm.NewLRU(s.cacheSize, nil)
 	s.consensusCache = cm.NewRollingIndex("ConsensusCache", s.cacheSize)
 
